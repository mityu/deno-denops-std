--- conflicted
+++ resolved
@@ -1,10 +1,6 @@
 export * from "./buffer.ts";
 export * from "./common.ts";
 export * from "./cursor.ts";
-<<<<<<< HEAD
-export * from "./types.ts";
-export * from "./various.ts";
-=======
 export * from "./input.ts";
 export * from "./types.ts";
->>>>>>> af97833e
+export * from "./various.ts";